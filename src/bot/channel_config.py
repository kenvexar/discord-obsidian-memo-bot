"""
Channel configuration and categorization for Discord bot
"""

from dataclasses import dataclass
from enum import Enum
from typing import Any

import discord

from ..utils.mixins import LoggerMixin


class ChannelCategory(Enum):
    """Channel categories for organizing different types of content"""

    CAPTURE = "capture"
    FINANCE = "finance"
    PRODUCTIVITY = "productivity"
    HEALTH = "health"  # 新規追加：健康管理カテゴリ
    SYSTEM = "system"
    UNKNOWN = "unknown"


@dataclass
class ChannelInfo:
    """Information about a Discord channel"""

    id: int
    name: str
    category: ChannelCategory
    description: str


class ChannelConfig(LoggerMixin):
    """Configuration and utilities for Discord channel management"""

    def __init__(self) -> None:
        self.channels = self._load_channel_config()
        self.bot: discord.Client | None = None
        self.logger.info(
            "Channel configuration loaded", channel_count=len(self.channels)
        )

    def set_bot(self, bot: discord.Client) -> None:
        """Set the Discord bot instance and discover channels by name."""
        self.bot = bot

<<<<<<< HEAD
        # Always use name-based discovery
        if self._discover_channels_by_names():
            self.logger.info("Successfully initialized channels using channel names")
        else:
            self.logger.warning("Failed to discover required channels by name")

    def _load_channel_config(self) -> dict[int, ChannelInfo]:
        """Load channel configuration from standard channel names"""
        # Return empty dict - channels will be discovered by name when bot is set
        return {}
=======
    def _load_channel_config(self) -> dict[int, ChannelInfo]:
        """Load channel configuration from settings"""
        from ..config import get_settings

        settings = get_settings()
        channels = {}

        # Capture channels (improved categorization)
        channels[settings.channel_inbox] = ChannelInfo(
            id=settings.channel_inbox,
            name="memo-inbox",
            category=ChannelCategory.CAPTURE,
            description="General memo and idea capture",
        )

        channels[settings.channel_voice] = ChannelInfo(
            id=settings.channel_voice,
            name="voice-memo",
            category=ChannelCategory.CAPTURE,
            description="Voice memo processing",
        )

        channels[settings.channel_files] = ChannelInfo(
            id=settings.channel_files,
            name="file-uploads",
            category=ChannelCategory.CAPTURE,
            description="File attachment processing",
        )

        # Add quick notes channel if configured
        if hasattr(settings, "channel_quick_notes") and settings.channel_quick_notes:
            channels[settings.channel_quick_notes] = ChannelInfo(
                id=settings.channel_quick_notes,
                name="quick-notes",
                category=ChannelCategory.CAPTURE,
                description="Quick notes without AI processing",
            )

        # Finance channels (enhanced structure)
        channels[settings.channel_money] = ChannelInfo(
            id=settings.channel_money,
            name="expenses",
            category=ChannelCategory.FINANCE,
            description="Expense tracking",
        )

        # Add enhanced finance channels if configured
        if hasattr(settings, "channel_income") and settings.channel_income:
            channels[settings.channel_income] = ChannelInfo(
                id=settings.channel_income,
                name="income",
                category=ChannelCategory.FINANCE,
                description="Income tracking",
            )

        if (
            hasattr(settings, "channel_subscriptions")
            and settings.channel_subscriptions
        ):
            channels[settings.channel_subscriptions] = ChannelInfo(
                id=settings.channel_subscriptions,
                name="subscriptions",
                category=ChannelCategory.FINANCE,
                description="Subscription management",
            )

        channels[settings.channel_finance_reports] = ChannelInfo(
            id=settings.channel_finance_reports,
            name="finance-analytics",
            category=ChannelCategory.FINANCE,
            description="Financial reports and statistics",
        )

        # Productivity channels (enhanced structure)
        channels[settings.channel_tasks] = ChannelInfo(
            id=settings.channel_tasks,
            name="tasks",
            category=ChannelCategory.PRODUCTIVITY,
            description="Task management",
        )

        # Add projects channel if configured
        if hasattr(settings, "channel_projects") and settings.channel_projects:
            channels[settings.channel_projects] = ChannelInfo(
                id=settings.channel_projects,
                name="projects",
                category=ChannelCategory.PRODUCTIVITY,
                description="Project management",
            )

        channels[settings.channel_productivity_reviews] = ChannelInfo(
            id=settings.channel_productivity_reviews,
            name="daily-review",
            category=ChannelCategory.PRODUCTIVITY,
            description="Daily productivity reviews",
        )

        # Add weekly review channel if configured
        if (
            hasattr(settings, "channel_weekly_reviews")
            and settings.channel_weekly_reviews
        ):
            channels[settings.channel_weekly_reviews] = ChannelInfo(
                id=settings.channel_weekly_reviews,
                name="weekly-review",
                category=ChannelCategory.PRODUCTIVITY,
                description="Weekly productivity reviews",
            )

        # Add goal tracking channel if configured
        if (
            hasattr(settings, "channel_goal_tracking")
            and settings.channel_goal_tracking
        ):
            channels[settings.channel_goal_tracking] = ChannelInfo(
                id=settings.channel_goal_tracking,
                name="goal-tracking",
                category=ChannelCategory.PRODUCTIVITY,
                description="Goal tracking and management",
            )

        # Health channels (new category)
        if (
            hasattr(settings, "channel_health_activities")
            and settings.channel_health_activities
        ):
            channels[settings.channel_health_activities] = ChannelInfo(
                id=settings.channel_health_activities,
                name="activities",
                category=ChannelCategory.HEALTH,
                description="Activity and exercise tracking",
            )

        if hasattr(settings, "channel_health_sleep") and settings.channel_health_sleep:
            channels[settings.channel_health_sleep] = ChannelInfo(
                id=settings.channel_health_sleep,
                name="sleep",
                category=ChannelCategory.HEALTH,
                description="Sleep tracking and analysis",
            )

        if (
            hasattr(settings, "channel_health_wellness")
            and settings.channel_health_wellness
        ):
            channels[settings.channel_health_wellness] = ChannelInfo(
                id=settings.channel_health_wellness,
                name="wellness",
                category=ChannelCategory.HEALTH,
                description="General wellness and health tracking",
            )

        if (
            hasattr(settings, "channel_health_analytics")
            and settings.channel_health_analytics
        ):
            channels[settings.channel_health_analytics] = ChannelInfo(
                id=settings.channel_health_analytics,
                name="health-analytics",
                category=ChannelCategory.HEALTH,
                description="Health data analysis and reports",
            )

        # System channels
        channels[settings.channel_notifications] = ChannelInfo(
            id=settings.channel_notifications,
            name="notifications",
            category=ChannelCategory.SYSTEM,
            description="System notifications and alerts",
        )

        channels[settings.channel_commands] = ChannelInfo(
            id=settings.channel_commands,
            name="commands",
            category=ChannelCategory.SYSTEM,
            description="Bot command execution",
        )

        # Add system logs channel if configured
        if hasattr(settings, "channel_logs") and settings.channel_logs:
            channels[settings.channel_logs] = ChannelInfo(
                id=settings.channel_logs,
                name="logs",
                category=ChannelCategory.SYSTEM,
                description="System logs and debugging",
            )

        # Legacy channels (maintain backward compatibility)
        if settings.channel_activity_log:
            channels[settings.channel_activity_log] = ChannelInfo(
                id=settings.channel_activity_log,
                name="activity-log",
                category=ChannelCategory.PRODUCTIVITY,
                description="Daily activity log entries",
            )

        if settings.channel_daily_tasks:
            channels[settings.channel_daily_tasks] = ChannelInfo(
                id=settings.channel_daily_tasks,
                name="daily-tasks",
                category=ChannelCategory.PRODUCTIVITY,
                description="Daily task management",
            )

        return channels
>>>>>>> 5e8bca14

    def get_channel_info(self, channel_id: int) -> ChannelInfo:
        """Get channel information by ID"""
        return self.channels.get(
            channel_id,
            ChannelInfo(
                id=channel_id,
                name="unknown",
                category=ChannelCategory.UNKNOWN,
                description="Unknown channel",
            ),
        )

    def is_monitored_channel(self, channel_id: int) -> bool:
        """Check if a channel is being monitored by the bot"""
        return channel_id in self.channels

    def get_channels_by_category(self, category: ChannelCategory) -> set[int]:
        """Get all channel IDs for a specific category"""
        return {
            channel_id
            for channel_id, info in self.channels.items()
            if info.category == category
        }

    def get_capture_channels(self) -> set[int]:
        """Get all capture channel IDs"""
        return self.get_channels_by_category(ChannelCategory.CAPTURE)

    def get_finance_channels(self) -> set[int]:
        """Get all finance channel IDs"""
        return self.get_channels_by_category(ChannelCategory.FINANCE)

    def get_productivity_channels(self) -> set[int]:
        """Get all productivity channel IDs"""
        return self.get_channels_by_category(ChannelCategory.PRODUCTIVITY)

    def get_system_channels(self) -> set[int]:
        """Get all system channel IDs"""
        return self.get_channels_by_category(ChannelCategory.SYSTEM)

    def get_health_channels(self) -> set[int]:
        """Get all health channel IDs"""
        return self.get_channels_by_category(ChannelCategory.HEALTH)

    def get_finance_money_channel(self) -> discord.TextChannel | None:
        """Get finance money channel if exists."""
        if not self.bot:
            return None

        return self.get_channel_by_name("money")

    def get_finance_expenses_channel(self) -> discord.TextChannel | None:
        """Get finance expenses channel if exists."""
        if not self.bot:
            return None
        from ..config import get_settings

        settings = get_settings()
        channel_id = getattr(settings, "channel_expenses", None)
        if not isinstance(channel_id, int):
            return None
        channel = self.bot.get_channel(channel_id)
        return channel if isinstance(channel, discord.TextChannel) else None

    def get_finance_income_channel(self) -> discord.TextChannel | None:
        """Get finance income channel if exists."""
        if not self.bot:
            return None
        from ..config import get_settings

        settings = get_settings()
        channel_id = getattr(settings, "channel_income", None)
        if not isinstance(channel_id, int):
            return None
        channel = self.bot.get_channel(channel_id)
        return channel if isinstance(channel, discord.TextChannel) else None

    def get_channel_by_name(self, name: str) -> discord.TextChannel | None:
        """Get Discord channel by name"""
        if not self.bot:
            return None

        from ..config import get_settings

        settings = get_settings()

        # Search in the configured guild
        guild = self.bot.get_guild(settings.discord_guild_id)
        if not guild:
            # Fall back to first available guild
            guild = self.bot.guilds[0] if self.bot.guilds else None

        if not guild:
            return None

        # Find channel by name (exact match)
        for channel in guild.text_channels:
            if channel.name == name:
                return channel

        return None

    def get_channel(self, name: str) -> discord.TextChannel | None:
        """Get Discord channel by name (alias for get_channel_by_name)"""
        return self.get_channel_by_name(name)

    def get_channel_id_by_name(self, name: str) -> int | None:
        """Get channel ID by name"""
        channel = self.get_channel_by_name(name)
        return channel.id if channel else None

    def find_channels_by_name_pattern(self, pattern: str) -> list[discord.TextChannel]:
        """Find channels matching a name pattern"""
        if not self.bot:
            return []

        import re

        from ..config import get_settings

        settings = get_settings()

        guild = self.bot.get_guild(settings.discord_guild_id)
        if not guild:
            guild = self.bot.guilds[0] if self.bot.guilds else None

        if not guild:
            return []

        matches = []
        regex = re.compile(pattern, re.IGNORECASE)

        for channel in guild.text_channels:
            if regex.search(channel.name):
                matches.append(channel)

        return matches

    def get_channel_info_by_name(self, name: str) -> ChannelInfo | None:
        """Get channel info by searching for channel name"""
        # First check if we have it in our configured channels
        for channel_info in self.channels.values():
            if channel_info.name == name:
                return channel_info

        # If not found in config, try to find the actual Discord channel
        channel = self.get_channel_by_name(name)
        if channel:
            return ChannelInfo(
                id=channel.id,
                name=channel.name,
                category=ChannelCategory.UNKNOWN,
                description=f"Found channel: {channel.name}",
            )

        return None

    def _find_channel_by_name(self, guild, name: str):
        """Find channel by exact name match"""
        for channel in guild.text_channels:
            if channel.name == name:
                return channel
        return None

    def _get_category_for_config_name(self, config_name: str) -> ChannelCategory:
        """Determine channel category based on configuration name"""
        if config_name in ["inbox", "voice", "files", "quick_notes"]:
            return ChannelCategory.CAPTURE
        elif config_name in ["money", "finance_reports", "income", "subscriptions"]:
            return ChannelCategory.FINANCE
        elif config_name in [
            "tasks",
            "productivity_reviews",
            "activity_log",
            "daily_tasks",
            "projects",
            "weekly_reviews",
            "goal_tracking",
        ]:
            return ChannelCategory.PRODUCTIVITY
        elif config_name in [
            "health_activities",
            "health_sleep",
            "health_wellness",
            "health_analytics",
        ]:
            return ChannelCategory.HEALTH
        elif config_name in ["notifications", "commands", "logs"]:
            return ChannelCategory.SYSTEM
        else:
            return ChannelCategory.UNKNOWN

    # Enhanced channel access methods
    def get_inbox_channel(self) -> discord.TextChannel | None:
        """Get inbox channel by name"""
        return self.get_channel_by_name("inbox")

    def get_voice_channel(self) -> discord.TextChannel | None:
        """Get voice memo channel by name"""
        return self.get_channel_by_name("voice")

    def get_files_channel(self) -> discord.TextChannel | None:
        """Get file uploads channel by name"""
        return self.get_channel_by_name("files")

    def get_expenses_channel(self) -> discord.TextChannel | None:
        """Get expenses channel by name"""
        return self.get_channel_by_name("money")

    def get_tasks_channel(self) -> discord.TextChannel | None:
        """Get tasks channel by name"""
        return self.get_channel_by_name("tasks")

    def get_notifications_channel(self) -> discord.TextChannel | None:
        """Get notifications channel by name"""
        return self.get_channel_by_name("notifications")

    def get_commands_channel(self) -> discord.TextChannel | None:
        """Get commands channel by name"""
        return self.get_channel_by_name("commands")

    def get_daily_review_channel(self) -> discord.TextChannel | None:
        """Get daily review channel by name"""
        return self.get_channel_by_name("productivity-reviews")

    def get_finance_analytics_channel(self) -> discord.TextChannel | None:
        """Get finance analytics channel by name"""
        return self.get_channel_by_name("finance-reports")

    def is_monitored_channel_by_name(self, channel_name: str) -> bool:
        """Check if a channel is being monitored by the bot (by name)"""
        channel = self.get_channel_by_name(channel_name)
        return channel is not None and self.is_monitored_channel(channel.id)

    def get_all_monitored_channel_names(self) -> list[str]:
        """Get all monitored channel names"""
        from ..config import get_settings

        settings = get_settings()

        return list(settings.get_channel_name_mapping().values())

    def _discover_channels_by_names(self) -> bool:
        """Discover and configure channels by searching for standard names"""
        if not self.bot:
            self.logger.error("Bot not set, cannot discover channels")
            return False

        from ..config import get_settings

        settings = get_settings()
        guild = self.bot.get_guild(settings.discord_guild_id)
        if not guild:
            guild = self.bot.guilds[0] if self.bot.guilds else None

        if not guild:
            self.logger.error("No guild available for channel discovery")
            return False

        discovered_channels = {}
        discovered_count = 0

        # Try to discover all supported channels
        all_channels = settings.get_all_supported_channel_names()
        required_names = settings.get_required_channel_names()

        for channel_name in all_channels:
            discord_channel = self._find_channel_by_name(guild, channel_name)
            if discord_channel:
                # Determine category and create channel info
                category = self._get_category_for_channel_name(channel_name)

                channel_info = ChannelInfo(
                    id=discord_channel.id,
                    name=discord_channel.name,
                    category=category,
                    description=f"{channel_name.replace('-', ' ').title()} channel",
                )

                discovered_channels[discord_channel.id] = channel_info
                discovered_count += 1

                self.logger.info(
                    "Discovered channel",
                    channel_name=channel_name,
                    channel_id=discord_channel.id,
                    category=category.value,
                )
            elif channel_name in required_names:
                self.logger.warning(
                    "Required channel not found",
                    channel_name=channel_name,
                    suggestion=f"Create a channel named '{channel_name}' in your Discord server",
                )

        # Update channels dict
        self.channels = discovered_channels

        # Check if we found the minimum required channels
        required_found = sum(
            1 for name in required_names if self.get_channel_by_name(name) is not None
        )

        if required_found >= len(required_names):
            self.logger.info(
                "Channel discovery completed successfully",
                discovered_count=discovered_count,
                required_found=required_found,
                total_supported=len(all_channels),
            )
            return True
        else:
            self.logger.error(
                "Missing required channels",
                required_found=required_found,
                required_total=len(required_names),
                missing_channels=[
                    name
                    for name in required_names
                    if not self.get_channel_by_name(name)
                ],
            )
            return False

    def get_channel_setup_status(self) -> dict[str, Any]:
        """Get status of channel setup for diagnostics"""
        from ..config import get_settings

        settings = get_settings()

        required_names = settings.get_required_channel_names()
        optional_names = settings.get_optional_channel_names()

        found_required = []
        missing_required = []
        found_optional = []
        missing_optional = []

        for name in required_names:
            if self.get_channel_by_name(name):
                found_required.append(name)
            else:
                missing_required.append(name)

        for name in optional_names:
            if self.get_channel_by_name(name):
                found_optional.append(name)
            else:
                missing_optional.append(name)

        return {
            "total_channels_found": len(self.channels),
            "required_channels_found": len(found_required),
            "required_channels_missing": missing_required,
            "optional_channels_found": len(found_optional),
            "optional_channels_missing": missing_optional,
            "setup_complete": len(missing_required) == 0,
        }

    def suggest_channel_setup(self) -> dict[str, Any]:
        """Provide suggestions for easy channel setup"""
        from ..config import get_settings

        settings = get_settings()

        required_names = settings.get_required_channel_names()
        optional_names = settings.get_optional_channel_names()

        missing_required = []
        missing_optional = []

        for name in required_names:
            if not self.get_channel_by_name(name):
                missing_required.append(
                    {
                        "name": name,
                        "description": self._get_channel_description(name),
                        "required": True,
                    }
                )

        for name in optional_names:
            if not self.get_channel_by_name(name):
                missing_optional.append(
                    {
                        "name": name,
                        "description": self._get_channel_description(name),
                        "required": False,
                    }
                )

        all_missing = missing_required + missing_optional

        return {
            "missing_required": missing_required,
            "missing_optional": missing_optional,
            "setup_commands": self._generate_setup_commands(all_missing),
        }

    def _get_category_for_channel_name(self, channel_name: str) -> ChannelCategory:
        """Determine channel category based on channel name"""
        if channel_name in ["inbox", "voice", "files", "quick-notes"]:
            return ChannelCategory.CAPTURE
        elif channel_name in ["money", "finance-reports", "income", "subscriptions"]:
            return ChannelCategory.FINANCE
        elif channel_name in [
            "tasks",
            "productivity-reviews",
            "activity-log",
            "daily-tasks",
            "projects",
            "weekly-reviews",
            "goal-tracking",
        ]:
            return ChannelCategory.PRODUCTIVITY
        elif channel_name in [
            "health-activities",
            "health-sleep",
            "health-wellness",
            "health-analytics",
        ]:
            return ChannelCategory.HEALTH
        elif channel_name in ["notifications", "commands", "logs"]:
            return ChannelCategory.SYSTEM
        else:
            return ChannelCategory.UNKNOWN

    def _get_channel_description(self, channel_name: str) -> str:
        """Get user-friendly description for channel name"""
        descriptions = {
            "inbox": "Main memo and message processing",
            "voice": "Voice memo uploads and processing",
            "files": "File attachment handling",
            "money": "Financial transaction tracking",
            "tasks": "Task and productivity management",
            "notifications": "System alerts and feedback",
            "commands": "Bot command execution",
            "finance-reports": "Financial analytics and reports",
            "productivity-reviews": "Daily productivity summaries",
        }
        return descriptions.get(
            channel_name, f"Channel for {channel_name} functionality"
        )

    def _generate_setup_commands(self, missing_channels: list) -> list[str]:
        """Generate Discord commands to create missing channels"""
        commands = []

        if missing_channels:
            commands.append("# Create these channels in your Discord server:")
            for channel in missing_channels:
                priority = "🔴 REQUIRED" if channel["required"] else "🟡 OPTIONAL"
                commands.append(
                    f"# {priority}: #{channel['name']} - {channel['description']}"
                )

        commands.append("")
        commands.append("# After creating channels, restart the bot or run:")
        commands.append("# /rescan-channels (if command is available)")

        return commands<|MERGE_RESOLUTION|>--- conflicted
+++ resolved
@@ -4,9 +4,12 @@
 
 from dataclasses import dataclass
 from enum import Enum
-from typing import Any
-
-import discord
+from typing import TYPE_CHECKING, Any
+
+if TYPE_CHECKING:
+    import discord
+else:
+    import discord
 
 from ..utils.mixins import LoggerMixin
 
@@ -17,7 +20,7 @@
     CAPTURE = "capture"
     FINANCE = "finance"
     PRODUCTIVITY = "productivity"
-    HEALTH = "health"  # 新規追加：健康管理カテゴリ
+    HEALTH = "health"
     SYSTEM = "system"
     UNKNOWN = "unknown"
 
@@ -33,21 +36,41 @@
 
 
 class ChannelConfig(LoggerMixin):
-    """Configuration and utilities for Discord channel management"""
+    """Manages Discord channel configuration and categorization"""
 
     def __init__(self) -> None:
-        self.channels = self._load_channel_config()
-        self.bot: discord.Client | None = None
-        self.logger.info(
-            "Channel configuration loaded", channel_count=len(self.channels)
-        )
-
-    def set_bot(self, bot: discord.Client) -> None:
-        """Set the Discord bot instance and discover channels by name."""
+        """Initialize with empty channel config - will be populated when bot is set"""
+        super().__init__()
+        self.channels: dict[int, ChannelInfo] = {}
+        self.bot: "discord.Bot" | None = None
+        self.guild: "discord.Guild" | None = None
+
+        # Standard channel names for auto-discovery
+        self.standard_channel_names = {
+            "inbox": ChannelCategory.CAPTURE,
+            "voice": ChannelCategory.CAPTURE,
+            "files": ChannelCategory.CAPTURE,
+            "money": ChannelCategory.FINANCE,
+            "finance-reports": ChannelCategory.FINANCE,
+            "income": ChannelCategory.FINANCE,
+            "subscriptions": ChannelCategory.FINANCE,
+            "tasks": ChannelCategory.PRODUCTIVITY,
+            "productivity-reviews": ChannelCategory.PRODUCTIVITY,
+            "projects": ChannelCategory.PRODUCTIVITY,
+            "health-activities": ChannelCategory.HEALTH,
+            "health-sleep": ChannelCategory.HEALTH,
+            "health-wellness": ChannelCategory.HEALTH,
+            "health-analytics": ChannelCategory.HEALTH,
+            "notifications": ChannelCategory.SYSTEM,
+            "commands": ChannelCategory.SYSTEM,
+            "logs": ChannelCategory.SYSTEM,
+        }
+
+    async def set_bot(self, bot: "discord.Bot") -> None:
+        """Set the bot instance and discover channels"""
         self.bot = bot
-
-<<<<<<< HEAD
-        # Always use name-based discovery
+        self.guild = bot.get_guild(bot.guilds[0].id) if bot.guilds else None
+
         if self._discover_channels_by_names():
             self.logger.info("Successfully initialized channels using channel names")
         else:
@@ -57,213 +80,51 @@
         """Load channel configuration from standard channel names"""
         # Return empty dict - channels will be discovered by name when bot is set
         return {}
-=======
-    def _load_channel_config(self) -> dict[int, ChannelInfo]:
-        """Load channel configuration from settings"""
-        from ..config import get_settings
-
-        settings = get_settings()
-        channels = {}
-
-        # Capture channels (improved categorization)
-        channels[settings.channel_inbox] = ChannelInfo(
-            id=settings.channel_inbox,
-            name="memo-inbox",
-            category=ChannelCategory.CAPTURE,
-            description="General memo and idea capture",
-        )
-
-        channels[settings.channel_voice] = ChannelInfo(
-            id=settings.channel_voice,
-            name="voice-memo",
-            category=ChannelCategory.CAPTURE,
-            description="Voice memo processing",
-        )
-
-        channels[settings.channel_files] = ChannelInfo(
-            id=settings.channel_files,
-            name="file-uploads",
-            category=ChannelCategory.CAPTURE,
-            description="File attachment processing",
-        )
-
-        # Add quick notes channel if configured
-        if hasattr(settings, "channel_quick_notes") and settings.channel_quick_notes:
-            channels[settings.channel_quick_notes] = ChannelInfo(
-                id=settings.channel_quick_notes,
-                name="quick-notes",
-                category=ChannelCategory.CAPTURE,
-                description="Quick notes without AI processing",
+
+    def _discover_channels_by_names(self) -> bool:
+        """Discover channels by their standard names"""
+        if not self.guild:
+            self.logger.warning("No guild available for channel discovery")
+            return False
+
+        discovered_channels = {}
+        required_channels = ["inbox", "notifications", "commands"]
+        found_required = 0
+
+        for channel in self.guild.text_channels:
+            channel_name = channel.name.lower().replace("-", "").replace("_", "")
+
+            # Check for exact matches first
+            if channel_name in self.standard_channel_names:
+                category = self.standard_channel_names[channel_name]
+                discovered_channels[channel.id] = ChannelInfo(
+                    id=channel.id,
+                    name=channel.name,
+                    category=category,
+                    description=f"Auto-discovered {category.value} channel",
+                )
+                self.logger.info(
+                    f"Discovered channel: #{channel.name} (ID: {channel.id})"
+                )
+
+                if channel_name in required_channels:
+                    found_required += 1
+
+        # Update the channels dict
+        self.channels.update(discovered_channels)
+
+        # Check if we found the minimum required channels
+        success = found_required >= len(required_channels)
+        if success:
+            self.logger.info(
+                f"Successfully discovered {len(discovered_channels)} channels"
             )
-
-        # Finance channels (enhanced structure)
-        channels[settings.channel_money] = ChannelInfo(
-            id=settings.channel_money,
-            name="expenses",
-            category=ChannelCategory.FINANCE,
-            description="Expense tracking",
-        )
-
-        # Add enhanced finance channels if configured
-        if hasattr(settings, "channel_income") and settings.channel_income:
-            channels[settings.channel_income] = ChannelInfo(
-                id=settings.channel_income,
-                name="income",
-                category=ChannelCategory.FINANCE,
-                description="Income tracking",
+        else:
+            self.logger.warning(
+                f"Only found {found_required}/{len(required_channels)} required channels"
             )
 
-        if (
-            hasattr(settings, "channel_subscriptions")
-            and settings.channel_subscriptions
-        ):
-            channels[settings.channel_subscriptions] = ChannelInfo(
-                id=settings.channel_subscriptions,
-                name="subscriptions",
-                category=ChannelCategory.FINANCE,
-                description="Subscription management",
-            )
-
-        channels[settings.channel_finance_reports] = ChannelInfo(
-            id=settings.channel_finance_reports,
-            name="finance-analytics",
-            category=ChannelCategory.FINANCE,
-            description="Financial reports and statistics",
-        )
-
-        # Productivity channels (enhanced structure)
-        channels[settings.channel_tasks] = ChannelInfo(
-            id=settings.channel_tasks,
-            name="tasks",
-            category=ChannelCategory.PRODUCTIVITY,
-            description="Task management",
-        )
-
-        # Add projects channel if configured
-        if hasattr(settings, "channel_projects") and settings.channel_projects:
-            channels[settings.channel_projects] = ChannelInfo(
-                id=settings.channel_projects,
-                name="projects",
-                category=ChannelCategory.PRODUCTIVITY,
-                description="Project management",
-            )
-
-        channels[settings.channel_productivity_reviews] = ChannelInfo(
-            id=settings.channel_productivity_reviews,
-            name="daily-review",
-            category=ChannelCategory.PRODUCTIVITY,
-            description="Daily productivity reviews",
-        )
-
-        # Add weekly review channel if configured
-        if (
-            hasattr(settings, "channel_weekly_reviews")
-            and settings.channel_weekly_reviews
-        ):
-            channels[settings.channel_weekly_reviews] = ChannelInfo(
-                id=settings.channel_weekly_reviews,
-                name="weekly-review",
-                category=ChannelCategory.PRODUCTIVITY,
-                description="Weekly productivity reviews",
-            )
-
-        # Add goal tracking channel if configured
-        if (
-            hasattr(settings, "channel_goal_tracking")
-            and settings.channel_goal_tracking
-        ):
-            channels[settings.channel_goal_tracking] = ChannelInfo(
-                id=settings.channel_goal_tracking,
-                name="goal-tracking",
-                category=ChannelCategory.PRODUCTIVITY,
-                description="Goal tracking and management",
-            )
-
-        # Health channels (new category)
-        if (
-            hasattr(settings, "channel_health_activities")
-            and settings.channel_health_activities
-        ):
-            channels[settings.channel_health_activities] = ChannelInfo(
-                id=settings.channel_health_activities,
-                name="activities",
-                category=ChannelCategory.HEALTH,
-                description="Activity and exercise tracking",
-            )
-
-        if hasattr(settings, "channel_health_sleep") and settings.channel_health_sleep:
-            channels[settings.channel_health_sleep] = ChannelInfo(
-                id=settings.channel_health_sleep,
-                name="sleep",
-                category=ChannelCategory.HEALTH,
-                description="Sleep tracking and analysis",
-            )
-
-        if (
-            hasattr(settings, "channel_health_wellness")
-            and settings.channel_health_wellness
-        ):
-            channels[settings.channel_health_wellness] = ChannelInfo(
-                id=settings.channel_health_wellness,
-                name="wellness",
-                category=ChannelCategory.HEALTH,
-                description="General wellness and health tracking",
-            )
-
-        if (
-            hasattr(settings, "channel_health_analytics")
-            and settings.channel_health_analytics
-        ):
-            channels[settings.channel_health_analytics] = ChannelInfo(
-                id=settings.channel_health_analytics,
-                name="health-analytics",
-                category=ChannelCategory.HEALTH,
-                description="Health data analysis and reports",
-            )
-
-        # System channels
-        channels[settings.channel_notifications] = ChannelInfo(
-            id=settings.channel_notifications,
-            name="notifications",
-            category=ChannelCategory.SYSTEM,
-            description="System notifications and alerts",
-        )
-
-        channels[settings.channel_commands] = ChannelInfo(
-            id=settings.channel_commands,
-            name="commands",
-            category=ChannelCategory.SYSTEM,
-            description="Bot command execution",
-        )
-
-        # Add system logs channel if configured
-        if hasattr(settings, "channel_logs") and settings.channel_logs:
-            channels[settings.channel_logs] = ChannelInfo(
-                id=settings.channel_logs,
-                name="logs",
-                category=ChannelCategory.SYSTEM,
-                description="System logs and debugging",
-            )
-
-        # Legacy channels (maintain backward compatibility)
-        if settings.channel_activity_log:
-            channels[settings.channel_activity_log] = ChannelInfo(
-                id=settings.channel_activity_log,
-                name="activity-log",
-                category=ChannelCategory.PRODUCTIVITY,
-                description="Daily activity log entries",
-            )
-
-        if settings.channel_daily_tasks:
-            channels[settings.channel_daily_tasks] = ChannelInfo(
-                id=settings.channel_daily_tasks,
-                name="daily-tasks",
-                category=ChannelCategory.PRODUCTIVITY,
-                description="Daily task management",
-            )
-
-        return channels
->>>>>>> 5e8bca14
+        return success
 
     def get_channel_info(self, channel_id: int) -> ChannelInfo:
         """Get channel information by ID"""
@@ -289,440 +150,63 @@
             if info.category == category
         }
 
+    def get_channel_by_name(self, name: str) -> int | None:
+        """Get channel ID by standard name"""
+        name_lower = name.lower().replace("-", "").replace("_", "")
+        for channel_id, info in self.channels.items():
+            channel_name = info.name.lower().replace("-", "").replace("_", "")
+            if channel_name == name_lower:
+                return channel_id
+        return None
+
+    def get_all_monitored_channel_names(self) -> list[str]:
+        """Get list of all monitored channel names"""
+        return [info.name for info in self.channels.values()]
+
+    def get_channel_purpose(self, channel_id: int) -> str:
+        """Get human-readable purpose of a channel"""
+        info = self.get_channel_info(channel_id)
+        return f"{info.category.value.title()}: {info.description}"
+
+    # Legacy API compatibility methods
+    def get_channel(self, channel_id: int) -> int | None:
+        """Legacy method for compatibility - returns channel ID if it exists"""
+        return channel_id if channel_id in self.channels else None
+
     def get_capture_channels(self) -> set[int]:
-        """Get all capture channel IDs"""
+        """Get capture category channel IDs"""
         return self.get_channels_by_category(ChannelCategory.CAPTURE)
 
     def get_finance_channels(self) -> set[int]:
-        """Get all finance channel IDs"""
+        """Get finance category channel IDs"""
         return self.get_channels_by_category(ChannelCategory.FINANCE)
 
     def get_productivity_channels(self) -> set[int]:
-        """Get all productivity channel IDs"""
+        """Get productivity category channel IDs"""
         return self.get_channels_by_category(ChannelCategory.PRODUCTIVITY)
 
-    def get_system_channels(self) -> set[int]:
-        """Get all system channel IDs"""
-        return self.get_channels_by_category(ChannelCategory.SYSTEM)
-
-    def get_health_channels(self) -> set[int]:
-        """Get all health channel IDs"""
-        return self.get_channels_by_category(ChannelCategory.HEALTH)
-
-    def get_finance_money_channel(self) -> discord.TextChannel | None:
-        """Get finance money channel if exists."""
-        if not self.bot:
-            return None
-
+    def get_finance_expenses_channel(self) -> int | None:
+        """Get expenses channel ID"""
         return self.get_channel_by_name("money")
 
-    def get_finance_expenses_channel(self) -> discord.TextChannel | None:
-        """Get finance expenses channel if exists."""
-        if not self.bot:
-            return None
-        from ..config import get_settings
-
-        settings = get_settings()
-        channel_id = getattr(settings, "channel_expenses", None)
-        if not isinstance(channel_id, int):
-            return None
-        channel = self.bot.get_channel(channel_id)
-        return channel if isinstance(channel, discord.TextChannel) else None
-
-    def get_finance_income_channel(self) -> discord.TextChannel | None:
-        """Get finance income channel if exists."""
-        if not self.bot:
-            return None
-        from ..config import get_settings
-
-        settings = get_settings()
-        channel_id = getattr(settings, "channel_income", None)
-        if not isinstance(channel_id, int):
-            return None
-        channel = self.bot.get_channel(channel_id)
-        return channel if isinstance(channel, discord.TextChannel) else None
-
-    def get_channel_by_name(self, name: str) -> discord.TextChannel | None:
-        """Get Discord channel by name"""
-        if not self.bot:
-            return None
-
-        from ..config import get_settings
-
-        settings = get_settings()
-
-        # Search in the configured guild
-        guild = self.bot.get_guild(settings.discord_guild_id)
-        if not guild:
-            # Fall back to first available guild
-            guild = self.bot.guilds[0] if self.bot.guilds else None
-
-        if not guild:
-            return None
-
-        # Find channel by name (exact match)
-        for channel in guild.text_channels:
-            if channel.name == name:
-                return channel
-
-        return None
-
-    def get_channel(self, name: str) -> discord.TextChannel | None:
-        """Get Discord channel by name (alias for get_channel_by_name)"""
-        return self.get_channel_by_name(name)
-
-    def get_channel_id_by_name(self, name: str) -> int | None:
-        """Get channel ID by name"""
-        channel = self.get_channel_by_name(name)
-        return channel.id if channel else None
-
-    def find_channels_by_name_pattern(self, pattern: str) -> list[discord.TextChannel]:
-        """Find channels matching a name pattern"""
-        if not self.bot:
-            return []
-
-        import re
-
-        from ..config import get_settings
-
-        settings = get_settings()
-
-        guild = self.bot.get_guild(settings.discord_guild_id)
-        if not guild:
-            guild = self.bot.guilds[0] if self.bot.guilds else None
-
-        if not guild:
-            return []
-
-        matches = []
-        regex = re.compile(pattern, re.IGNORECASE)
-
-        for channel in guild.text_channels:
-            if regex.search(channel.name):
-                matches.append(channel)
-
-        return matches
-
-    def get_channel_info_by_name(self, name: str) -> ChannelInfo | None:
-        """Get channel info by searching for channel name"""
-        # First check if we have it in our configured channels
-        for channel_info in self.channels.values():
-            if channel_info.name == name:
-                return channel_info
-
-        # If not found in config, try to find the actual Discord channel
-        channel = self.get_channel_by_name(name)
-        if channel:
-            return ChannelInfo(
-                id=channel.id,
-                name=channel.name,
-                category=ChannelCategory.UNKNOWN,
-                description=f"Found channel: {channel.name}",
-            )
-
-        return None
-
-    def _find_channel_by_name(self, guild, name: str):
-        """Find channel by exact name match"""
-        for channel in guild.text_channels:
-            if channel.name == name:
-                return channel
-        return None
-
-    def _get_category_for_config_name(self, config_name: str) -> ChannelCategory:
-        """Determine channel category based on configuration name"""
-        if config_name in ["inbox", "voice", "files", "quick_notes"]:
-            return ChannelCategory.CAPTURE
-        elif config_name in ["money", "finance_reports", "income", "subscriptions"]:
-            return ChannelCategory.FINANCE
-        elif config_name in [
-            "tasks",
-            "productivity_reviews",
-            "activity_log",
-            "daily_tasks",
-            "projects",
-            "weekly_reviews",
-            "goal_tracking",
-        ]:
-            return ChannelCategory.PRODUCTIVITY
-        elif config_name in [
-            "health_activities",
-            "health_sleep",
-            "health_wellness",
-            "health_analytics",
-        ]:
-            return ChannelCategory.HEALTH
-        elif config_name in ["notifications", "commands", "logs"]:
-            return ChannelCategory.SYSTEM
-        else:
-            return ChannelCategory.UNKNOWN
-
-    # Enhanced channel access methods
-    def get_inbox_channel(self) -> discord.TextChannel | None:
-        """Get inbox channel by name"""
-        return self.get_channel_by_name("inbox")
-
-    def get_voice_channel(self) -> discord.TextChannel | None:
-        """Get voice memo channel by name"""
-        return self.get_channel_by_name("voice")
-
-    def get_files_channel(self) -> discord.TextChannel | None:
-        """Get file uploads channel by name"""
-        return self.get_channel_by_name("files")
-
-    def get_expenses_channel(self) -> discord.TextChannel | None:
-        """Get expenses channel by name"""
+    def get_finance_money_channel(self) -> int | None:
+        """Get money channel ID"""
         return self.get_channel_by_name("money")
 
-    def get_tasks_channel(self) -> discord.TextChannel | None:
-        """Get tasks channel by name"""
-        return self.get_channel_by_name("tasks")
-
-    def get_notifications_channel(self) -> discord.TextChannel | None:
-        """Get notifications channel by name"""
-        return self.get_channel_by_name("notifications")
-
-    def get_commands_channel(self) -> discord.TextChannel | None:
-        """Get commands channel by name"""
-        return self.get_channel_by_name("commands")
-
-    def get_daily_review_channel(self) -> discord.TextChannel | None:
-        """Get daily review channel by name"""
-        return self.get_channel_by_name("productivity-reviews")
-
-    def get_finance_analytics_channel(self) -> discord.TextChannel | None:
-        """Get finance analytics channel by name"""
-        return self.get_channel_by_name("finance-reports")
-
-    def is_monitored_channel_by_name(self, channel_name: str) -> bool:
-        """Check if a channel is being monitored by the bot (by name)"""
-        channel = self.get_channel_by_name(channel_name)
-        return channel is not None and self.is_monitored_channel(channel.id)
-
-    def get_all_monitored_channel_names(self) -> list[str]:
-        """Get all monitored channel names"""
-        from ..config import get_settings
-
-        settings = get_settings()
-
-        return list(settings.get_channel_name_mapping().values())
-
-    def _discover_channels_by_names(self) -> bool:
-        """Discover and configure channels by searching for standard names"""
-        if not self.bot:
-            self.logger.error("Bot not set, cannot discover channels")
-            return False
-
-        from ..config import get_settings
-
-        settings = get_settings()
-        guild = self.bot.get_guild(settings.discord_guild_id)
-        if not guild:
-            guild = self.bot.guilds[0] if self.bot.guilds else None
-
-        if not guild:
-            self.logger.error("No guild available for channel discovery")
-            return False
-
-        discovered_channels = {}
-        discovered_count = 0
-
-        # Try to discover all supported channels
-        all_channels = settings.get_all_supported_channel_names()
-        required_names = settings.get_required_channel_names()
-
-        for channel_name in all_channels:
-            discord_channel = self._find_channel_by_name(guild, channel_name)
-            if discord_channel:
-                # Determine category and create channel info
-                category = self._get_category_for_channel_name(channel_name)
-
-                channel_info = ChannelInfo(
-                    id=discord_channel.id,
-                    name=discord_channel.name,
-                    category=category,
-                    description=f"{channel_name.replace('-', ' ').title()} channel",
-                )
-
-                discovered_channels[discord_channel.id] = channel_info
-                discovered_count += 1
-
-                self.logger.info(
-                    "Discovered channel",
-                    channel_name=channel_name,
-                    channel_id=discord_channel.id,
-                    category=category.value,
-                )
-            elif channel_name in required_names:
-                self.logger.warning(
-                    "Required channel not found",
-                    channel_name=channel_name,
-                    suggestion=f"Create a channel named '{channel_name}' in your Discord server",
-                )
-
-        # Update channels dict
-        self.channels = discovered_channels
-
-        # Check if we found the minimum required channels
-        required_found = sum(
-            1 for name in required_names if self.get_channel_by_name(name) is not None
-        )
-
-        if required_found >= len(required_names):
-            self.logger.info(
-                "Channel discovery completed successfully",
-                discovered_count=discovered_count,
-                required_found=required_found,
-                total_supported=len(all_channels),
-            )
-            return True
-        else:
-            self.logger.error(
-                "Missing required channels",
-                required_found=required_found,
-                required_total=len(required_names),
-                missing_channels=[
-                    name
-                    for name in required_names
-                    if not self.get_channel_by_name(name)
-                ],
-            )
-            return False
-
-    def get_channel_setup_status(self) -> dict[str, Any]:
-        """Get status of channel setup for diagnostics"""
-        from ..config import get_settings
-
-        settings = get_settings()
-
-        required_names = settings.get_required_channel_names()
-        optional_names = settings.get_optional_channel_names()
-
-        found_required = []
-        missing_required = []
-        found_optional = []
-        missing_optional = []
-
-        for name in required_names:
-            if self.get_channel_by_name(name):
-                found_required.append(name)
-            else:
-                missing_required.append(name)
-
-        for name in optional_names:
-            if self.get_channel_by_name(name):
-                found_optional.append(name)
-            else:
-                missing_optional.append(name)
-
-        return {
-            "total_channels_found": len(self.channels),
-            "required_channels_found": len(found_required),
-            "required_channels_missing": missing_required,
-            "optional_channels_found": len(found_optional),
-            "optional_channels_missing": missing_optional,
-            "setup_complete": len(missing_required) == 0,
-        }
-
-    def suggest_channel_setup(self) -> dict[str, Any]:
-        """Provide suggestions for easy channel setup"""
-        from ..config import get_settings
-
-        settings = get_settings()
-
-        required_names = settings.get_required_channel_names()
-        optional_names = settings.get_optional_channel_names()
-
-        missing_required = []
-        missing_optional = []
-
-        for name in required_names:
-            if not self.get_channel_by_name(name):
-                missing_required.append(
-                    {
-                        "name": name,
-                        "description": self._get_channel_description(name),
-                        "required": True,
-                    }
-                )
-
-        for name in optional_names:
-            if not self.get_channel_by_name(name):
-                missing_optional.append(
-                    {
-                        "name": name,
-                        "description": self._get_channel_description(name),
-                        "required": False,
-                    }
-                )
-
-        all_missing = missing_required + missing_optional
-
-        return {
-            "missing_required": missing_required,
-            "missing_optional": missing_optional,
-            "setup_commands": self._generate_setup_commands(all_missing),
-        }
-
-    def _get_category_for_channel_name(self, channel_name: str) -> ChannelCategory:
-        """Determine channel category based on channel name"""
-        if channel_name in ["inbox", "voice", "files", "quick-notes"]:
-            return ChannelCategory.CAPTURE
-        elif channel_name in ["money", "finance-reports", "income", "subscriptions"]:
-            return ChannelCategory.FINANCE
-        elif channel_name in [
-            "tasks",
-            "productivity-reviews",
-            "activity-log",
-            "daily-tasks",
-            "projects",
-            "weekly-reviews",
-            "goal-tracking",
-        ]:
-            return ChannelCategory.PRODUCTIVITY
-        elif channel_name in [
-            "health-activities",
-            "health-sleep",
-            "health-wellness",
-            "health-analytics",
-        ]:
-            return ChannelCategory.HEALTH
-        elif channel_name in ["notifications", "commands", "logs"]:
-            return ChannelCategory.SYSTEM
-        else:
-            return ChannelCategory.UNKNOWN
-
-    def _get_channel_description(self, channel_name: str) -> str:
-        """Get user-friendly description for channel name"""
-        descriptions = {
-            "inbox": "Main memo and message processing",
-            "voice": "Voice memo uploads and processing",
-            "files": "File attachment handling",
-            "money": "Financial transaction tracking",
-            "tasks": "Task and productivity management",
-            "notifications": "System alerts and feedback",
-            "commands": "Bot command execution",
-            "finance-reports": "Financial analytics and reports",
-            "productivity-reviews": "Daily productivity summaries",
-        }
-        return descriptions.get(
-            channel_name, f"Channel for {channel_name} functionality"
-        )
-
-    def _generate_setup_commands(self, missing_channels: list) -> list[str]:
-        """Generate Discord commands to create missing channels"""
-        commands = []
-
-        if missing_channels:
-            commands.append("# Create these channels in your Discord server:")
-            for channel in missing_channels:
-                priority = "🔴 REQUIRED" if channel["required"] else "🟡 OPTIONAL"
-                commands.append(
-                    f"# {priority}: #{channel['name']} - {channel['description']}"
-                )
-
-        commands.append("")
-        commands.append("# After creating channels, restart the bot or run:")
-        commands.append("# /rescan-channels (if command is available)")
-
-        return commands+    def get_finance_income_channel(self) -> int | None:
+        """Get income channel ID"""
+        return self.get_channel_by_name("income")
+
+    def __str__(self) -> str:
+        """String representation of channel configuration"""
+        return f"ChannelConfig({len(self.channels)} channels configured)"
+
+    def __repr__(self) -> str:
+        """Detailed representation of channel configuration"""
+        channels_by_category: dict[ChannelCategory, list[str]] = {}
+        for info in self.channels.values():
+            if info.category not in channels_by_category:
+                channels_by_category[info.category] = []
+            channels_by_category[info.category].append(info.name)
+
+        return f"ChannelConfig({channels_by_category})"